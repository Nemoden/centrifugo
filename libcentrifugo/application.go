--- conflicted
+++ resolved
@@ -418,29 +418,6 @@
 
 	message := newMessage(ch, data, client, info)
 
-<<<<<<< HEAD
-=======
-	if chOpts.Watch {
-		resp := newClientResponse("message")
-		resp.Body = &adminMessageBody{
-			Message: message,
-		}
-		messageBytes, err := json.Marshal(resp)
-		if err != nil {
-			logger.ERROR.Println(err)
-		} else {
-			app.RLock()
-			adminChannel := app.config.AdminChannel
-			app.RUnlock()
-			// No error handling because we can not block to wait
-			// for publish error here.
-			app.engine.publish(adminChannel, messageBytes, nil)
-		}
-	}
-
-	chID := app.channelID(ch)
-
->>>>>>> cf5a53e0
 	resp := newClientMessage()
 	resp.Body = message
 
@@ -450,11 +427,15 @@
 	}
 
 	if chOpts.Watch {
-		err = app.pubAdmin(byteMessage)
-		if err != nil {
-			logger.ERROR.Println(err)
-		}
-	}
+		app.RLock()
+		adminChannel := app.config.AdminChannel
+		app.RUnlock()
+		// No error handling because we can not block to wait
+		// for publish error here.
+		app.engine.publish(adminChannel, byteMessage, nil)
+	}
+
+	chID := app.channelID(ch)
 
 	pubOpts := &publishOpts{
 		Message:             message,
@@ -463,16 +444,6 @@
 		HistoryDropInactive: chOpts.HistoryDropInactive,
 	}
 
-<<<<<<< HEAD
-	chID := app.channelID(ch)
-
-	err = app.engine.publish(chID, byteMessage, pubOpts)
-	if err != nil {
-		return err
-	}
-
-=======
->>>>>>> cf5a53e0
 	app.metrics.NumMsgPublished.Inc()
 
 	return app.engine.publish(chID, byteMessage, pubOpts)
