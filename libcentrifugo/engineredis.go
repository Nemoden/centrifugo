--- conflicted
+++ resolved
@@ -107,8 +107,7 @@
 	return <-*(sr.err)
 }
 
-<<<<<<< HEAD
-func newPool(server, password, db string, psize int) *redis.Pool {
+func newPool(server, password, db string, psize int, connectTimeout, readTimeout, writeTimeout time.Duration) *redis.Pool {
 
 	sentinel := &redis.Sentinel{
 		Addrs:      []string{":26379", ":26380", ":26381"},
@@ -127,22 +126,17 @@
 	var lastMu sync.Mutex
 	var lastMaster string
 
-	return &redis.Pool{
-		MaxIdle:     10,
-=======
-func newPool(server, password, db string, psize int, connectTimeout, readTimeout, writeTimeout time.Duration) *redis.Pool {
 	maxIdle := 10
 	if psize < maxIdle {
 		maxIdle = psize
 	}
+
 	return &redis.Pool{
 		MaxIdle:     maxIdle,
->>>>>>> 01ba955b
 		MaxActive:   psize,
 		Wait:        true,
 		IdleTimeout: 240 * time.Second,
 		Dial: func() (redis.Conn, error) {
-<<<<<<< HEAD
 			masterAddr, err := sentinel.MasterAddr()
 			if err != nil {
 				return nil, err
@@ -153,10 +147,7 @@
 				lastMaster = masterAddr
 			}
 			lastMu.Unlock()
-			c, err := redis.DialTimeout("tcp", masterAddr, time.Second, 3*time.Second, time.Second)
-=======
 			c, err := redis.DialTimeout("tcp", server, connectTimeout, readTimeout, writeTimeout)
->>>>>>> 01ba955b
 			if err != nil {
 				logger.CRITICAL.Println(err)
 				return nil, err
